/* Copyright 2015 greenbytes GmbH (https://www.greenbytes.de)
 *
 * Licensed under the Apache License, Version 2.0 (the "License");
 * you may not use this file except in compliance with the License.
 * You may obtain a copy of the License at
 *
 * http://www.apache.org/licenses/LICENSE-2.0
 
 * Unless required by applicable law or agreed to in writing, software
 * distributed under the License is distributed on an "AS IS" BASIS,
 * WITHOUT WARRANTIES OR CONDITIONS OF ANY KIND, either express or implied.
 * See the License for the specific language governing permissions and
 * limitations under the License.
 */

#include <assert.h>
#include <stdio.h>

#include <apr_strings.h>

#include <httpd.h>
#include <http_core.h>
#include <http_log.h>

#include <nghttp2/nghttp2.h>

#include "h2_private.h"
#include "h2_util.h"
#include "h2_response.h"

static void convert_header(h2_response *response, apr_table_t *headers,
                           const char *http_status, request_rec *r);
static int ignore_header(const char *name) 
{
    return (H2_HD_MATCH_LIT_CS("connection", name)
            || H2_HD_MATCH_LIT_CS("proxy-connection", name)
            || H2_HD_MATCH_LIT_CS("upgrade", name)
            || H2_HD_MATCH_LIT_CS("keep-alive", name)
            || H2_HD_MATCH_LIT_CS("transfer-encoding", name));
}

h2_response *h2_response_create(int stream_id,
                                const char *http_status,
                                apr_array_header_t *hlines,
                                apr_pool_t *pool)
{
    apr_table_t *header;
    h2_response *response = apr_pcalloc(pool, sizeof(h2_response));
    if (response == NULL) {
        return NULL;
    }
    
    response->stream_id = stream_id;
    response->content_length = -1;
    
    if (hlines) {
<<<<<<< HEAD
        header = apr_table_make(pool, hlines->nelts);        
        int seen_clen = 0;
=======
>>>>>>> 2dd482b1
        for (int i = 0; i < hlines->nelts; ++i) {
            char *hline = ((char **)hlines->elts)[i];
            char *sep = strchr(hline, ':');
            if (!sep) {
                ap_log_perror(APLOG_MARK, APLOG_WARNING, APR_EINVAL, pool,
                              "h2_response(%d): invalid header[%d] '%s'",
                              response->stream_id, i, (char*)hline);
                /* not valid format, abort */
                return NULL;
            }
            (*sep++) = '\0';
            while (*sep == ' ' || *sep == '\t') {
                ++sep;
            }
            if (ignore_header(hline)) {
                /* never forward, ch. 8.1.2.2 */
            }
            else {
                apr_table_merge(header, hline, sep);
                if (*sep && H2_HD_MATCH_LIT_CS("content-length", hline)) {
                    char *end;
                    response->content_length = apr_strtoi64(sep, &end, 10);
                    if (sep == end) {
                        ap_log_perror(APLOG_MARK, APLOG_WARNING, APR_EINVAL, 
                                      pool, "h2_response(%d): content-length"
                                      " value not parsed: %s", 
                                      response->stream_id, sep);
                        response->content_length = -1;
                    }
                }
            }
        }
    }
    else {
        header = apr_table_make(pool, 0);        
    }
    
    convert_header(response, header, http_status, NULL);
    return response->headers? response : NULL;
}

h2_response *h2_response_rcreate(int stream_id, request_rec *r,
                                 apr_table_t *header, apr_pool_t *pool)
{
    h2_response *response = apr_pcalloc(pool, sizeof(h2_response));
    if (response == NULL) {
        return NULL;
    }
    
    response->stream_id = stream_id;
    response->content_length = -1;
    convert_header(response, header, apr_psprintf(pool, "%d", r->status), r);
    
    return response->headers? response : NULL;
}

void h2_response_cleanup(h2_response *response)
{
    if (response->headers) {
        if (--response->headers->refs == 0) {
            free(response->headers);
        }
        response->headers = NULL;
    }
}

void h2_response_destroy(h2_response *response)
{
    h2_response_cleanup(response);
}

void h2_response_copy(h2_response *to, h2_response *from)
{
    h2_response_cleanup(to);
    *to = *from;
    if (from->headers) {
        ++from->headers->refs;
    }
}

typedef struct {
    nghttp2_nv *nv;
    size_t nvlen;
    size_t nvstrlen;
    size_t offset;
    char *strbuf;
    h2_response *response;
    int debug;
    request_rec *r;
} nvctx_t;

static int count_headers(void *ctx, const char *key, const char *value)
{
    if (!ignore_header(key)) {
        nvctx_t *nvctx = (nvctx_t*)ctx;
        nvctx->nvlen++;
        nvctx->nvstrlen += strlen(key) + strlen(value) + 2;
    }
    return 1;
}

#define NV_ADD_LIT_CS(nv, k, v)     addnv_lit_cs(nv, k, sizeof(k) - 1, v, strlen(v))
#define NV_ADD_CS_CS(nv, k, v)      addnv_cs_cs(nv, k, strlen(k), v, strlen(v))
#define NV_BUF_ADD(nv, s, len)      memcpy(nv->strbuf, s, len); \
s = nv->strbuf; \
nv->strbuf += len + 1

static void addnv_cs_cs(nvctx_t *ctx, const char *key, size_t key_len,
                        const char *value, size_t val_len)
{
    nghttp2_nv *nv = &ctx->nv[ctx->offset];
    
    NV_BUF_ADD(ctx, key, key_len);
    NV_BUF_ADD(ctx, value, val_len);
    
    nv->name = (uint8_t*)key;
    nv->namelen = key_len;
    nv->value = (uint8_t*)value;
    nv->valuelen = val_len;
    
    ctx->offset++;
}

static void addnv_lit_cs(nvctx_t *ctx, const char *key, size_t key_len,
                         const char *value, size_t val_len)
{
    nghttp2_nv *nv = &ctx->nv[ctx->offset];
    
    NV_BUF_ADD(ctx, value, val_len);
    
    nv->name = (uint8_t*)key;
    nv->namelen = key_len;
    nv->value = (uint8_t*)value;
    nv->valuelen = val_len;
    
    ctx->offset++;
}

static int add_header(void *ctx, const char *key, const char *value)
{
    if (!ignore_header(key)) {
        nvctx_t *nvctx = (nvctx_t*)ctx;
        if (nvctx->debug) {
            ap_log_rerror(APLOG_MARK, APLOG_WARNING, APR_EINVAL, 
                          nvctx->r, "h2_response(%d) header -> %s: %s",
                          nvctx->response->stream_id, key, value);
        }
        NV_ADD_CS_CS(ctx, key, value);
    }
    return 1;
}

static void convert_header(h2_response *response, apr_table_t *headers,
                           const char *status, request_rec *r)
{
    nvctx_t ctx = { NULL, 1, strlen(status) + 1, 0, NULL, 
        response, r? APLOGrdebug(r) : 0, r };
    
    apr_table_do(count_headers, &ctx, headers, NULL);
    
    size_t n =  (sizeof(h2_headers)
                 + (ctx.nvlen * sizeof(nghttp2_nv)) + ctx.nvstrlen); 
    h2_headers *h = calloc(1, n);
    if (h) {
        ctx.nv = (nghttp2_nv*)(h + 1);
        ctx.strbuf = (char*)&ctx.nv[ctx.nvlen];
        
        NV_ADD_LIT_CS(&ctx, ":status", status);
        apr_table_do(add_header, &ctx, headers, NULL);
        
        h->nv = ctx.nv;
        h->nvlen = ctx.nvlen;
        h->status = (const char *)ctx.nv[0].value;
        h->refs = 1;
        response->headers = h;
    }
}
<|MERGE_RESOLUTION|>--- conflicted
+++ resolved
@@ -54,11 +54,7 @@
     response->content_length = -1;
     
     if (hlines) {
-<<<<<<< HEAD
         header = apr_table_make(pool, hlines->nelts);        
-        int seen_clen = 0;
-=======
->>>>>>> 2dd482b1
         for (int i = 0; i < hlines->nelts; ++i) {
             char *hline = ((char **)hlines->elts)[i];
             char *sep = strchr(hline, ':');
